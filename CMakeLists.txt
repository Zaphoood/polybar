--- conflicted
+++ resolved
@@ -2,11 +2,7 @@
 # Build configuration
 #
 cmake_minimum_required(VERSION 3.1 FATAL_ERROR)
-<<<<<<< HEAD
-project(lemonbuddy C CXX)
-=======
 project(lemonbuddy CXX)
->>>>>>> 2af0d084
 
 set(CMAKE_MODULE_PATH ${CMAKE_MODULE_PATH} ${PROJECT_SOURCE_DIR}/cmake/modules)
 
@@ -25,37 +21,18 @@
   set(CMAKE_BUILD_TYPE "Release")
 endif()
 
-<<<<<<< HEAD
-string(ASCII 27 ESC)
-
-#
-# Project settings
-#
-
-# Make the default options based on available libs
-=======
 include(cmake/utils.cmake)
 include(cmake/clang-cpp-tools.cmake)
 
 # Figure out default option values {{{
 
->>>>>>> 2af0d084
 find_package(ALSA QUIET)
 find_package(Libiw QUIET)
 find_package(LibMPDClient QUIET)
 find_program(CCACHE_BINARY ccache)
-<<<<<<< HEAD
-if(CCACHE_BINARY)
-  set(CCACHE_FOUND ON)
-endif()
-find_program(I3_BINARY i3)
-if(I3_BINARY)
-  set(I3_FOUND ON)
-=======
 find_program(I3_BINARY i3)
 if(CCACHE_BINARY)
   set(CCACHE_FOUND ON)
->>>>>>> 2af0d084
 endif()
 if(I3_BINARY)
   set(I3_FOUND ON)
@@ -65,10 +42,6 @@
 # Project settings {{{
 
 option(ENABLE_CCACHE  "Enable ccache support"  ${CCACHE_FOUND})
-<<<<<<< HEAD
-=======
-option(ENABLE_CCACHE  "Enable ccache support"  ${CCACHE_FOUND})
->>>>>>> 2af0d084
 option(ENABLE_ALSA    "Enable alsa support"    ${ALSA_FOUND})
 option(ENABLE_I3      "Enable i3 support"      ${I3_FOUND})
 option(ENABLE_MPD     "Enable mpd support"     ${LIBMPDCLIENT_FOUND})
@@ -98,10 +71,6 @@
   CACHE STRING "Path to file containing memory info")
 
 if(ENABLE_CCACHE)
-<<<<<<< HEAD
-  find_program(CCACHE_BINARY ccache REQUIRED)
-=======
->>>>>>> 2af0d084
   set_property(GLOBAL PROPERTY RULE_LAUNCH_COMPILE "ccache")
   set_property(GLOBAL PROPERTY RULE_LAUNCH_LINK "ccache")
 endif()
@@ -135,23 +104,6 @@
   ${PROJECT_SOURCE_DIR}/lib/boost/include
   ${PROJECT_SOURCE_DIR}/lib/fastdelegate/include)
 
-<<<<<<< HEAD
-if(ENABLE_I3)
-  add_subdirectory("${PROJECT_SOURCE_DIR}/lib/i3ipcpp" EXCLUDE_FROM_ALL)
-  set(PROJECT_INCL_DIRS
-    ${PROJECT_INCL_DIRS}
-    ${SIGCPP_INCLUDE_DIRS}
-    ${I3IPCPP_INCLUDE_DIRS})
-  set(PROJECT_LINK_LIBS
-    ${PROJECT_LINK_LIBS}
-    ${I3IPCPP_LIBRARIES})
-endif()
-
-if(ENABLE_ALSA)
-  find_package(ALSA REQUIRED)
-  set(PROJECT_INCL_DIRS ${PROJECT_INCL_DIRS} ${ALSA_INCLUDE_DIR})
-  set(PROJECT_LINK_LIBS ${PROJECT_LINK_LIBS} ${ALSA_LIBRARY})
-=======
 set(XCB_PROTOS xproto randr)
 add_subdirectory(${PROJECT_SOURCE_DIR}/lib/xpp)
 link_libraries(${XPP_LIBRARIES})
@@ -159,40 +111,24 @@
 if(ENABLE_ALSA)
   find_package(ALSA REQUIRED)
   link_libraries(${ALSA_LIBRARY})
->>>>>>> 2af0d084
 endif()
 if(ENABLE_MPD)
   find_package(LibMPDClient REQUIRED)
-<<<<<<< HEAD
-  set(PROJECT_INCL_DIRS ${PROJECT_INCL_DIRS} ${LIBMPDCLIENT_INCLUDE_DIR})
-  set(PROJECT_LINK_LIBS ${PROJECT_LINK_LIBS} ${LIBMPDCLIENT_LIBRARY})
-=======
   link_libraries(${LIBMPDCLIENT_LIBRARIES})
->>>>>>> 2af0d084
 endif()
 if(ENABLE_NETWORK)
   find_package(Libiw REQUIRED)
-<<<<<<< HEAD
-  set(PROJECT_INCL_DIRS ${PROJECT_INCL_DIRS} ${LIBIW_INCLUDE_DIR})
-  set(PROJECT_LINK_LIBS ${PROJECT_LINK_LIBS} ${LIBIW_LIBRARY})
-=======
   link_libraries(${LIBIW_LIBRARY})
 endif()
 if(ENABLE_I3)
   add_subdirectory(${PROJECT_SOURCE_DIR}/lib/i3ipcpp EXCLUDE_FROM_ALL)
   include_directories(${I3IPCPP_INCLUDE_DIRS})
   link_libraries(${I3IPCPP_LIBRARIES})
->>>>>>> 2af0d084
 endif()
 
 # }}}
 # Build source tree {{{
 
-<<<<<<< HEAD
-#
-# Install executable and wrapper
-#
-=======
 add_subdirectory(${PROJECT_SOURCE_DIR}/man)
 add_subdirectory(${PROJECT_SOURCE_DIR}/src ${PROJECT_BINARY_DIR}/bin)
 add_subdirectory(${PROJECT_SOURCE_DIR}/examples ${PROJECT_BINARY_DIR}/examples)
@@ -201,7 +137,6 @@
 # }}}
 # Build summary {{{
 
->>>>>>> 2af0d084
 message(STATUS "---------------------------")
 message(STATUS " Build type: ${CMAKE_BUILD_TYPE}")
 message(STATUS " Compiler C: ${CMAKE_C_COMPILER}")
