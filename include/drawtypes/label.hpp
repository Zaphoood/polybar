--- conflicted
+++ resolved
@@ -4,21 +4,6 @@
 #include "components/config.hpp"
 #include "utils/mixins.hpp"
 
-<<<<<<< HEAD
-namespace drawtypes
-{
-  struct Label
-  {
-    std::string text, fg, bg, ul, ol;
-    int font = 0, padding = 0, margin = 0;
-    size_t maxlen = 0;
-    bool ellipsis = true;
-
-    Label(std::string text, int font)
-      : text(text), font(font){}
-    Label(std::string text, std::string fg = "", std::string bg = "", std::string ul = "", std::string ol = "", int font = 0, int padding = 0, int margin = 0, size_t maxlen = 0, bool ellipsis = true)
-      : text(text), fg(fg), bg(bg), ul(ul), ol(ol), font(font), padding(padding), margin(margin), maxlen(maxlen), ellipsis(ellipsis){}
-=======
 LEMONBUDDY_NS
 
 namespace drawtypes {
@@ -54,7 +39,6 @@
         , m_margin(margin)
         , m_maxlen(maxlen)
         , m_ellipsis(ellipsis) {}
->>>>>>> 2af0d084
 
     operator bool() {
       return !m_text.empty();
