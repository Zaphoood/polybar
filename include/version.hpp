#pragma once

<<<<<<< HEAD
#define GIT_TAG "1.4.6"
=======
#define GIT_TAG "2.0.0-beta"
>>>>>>> 2af0d084
<|MERGE_RESOLUTION|>--- conflicted
+++ resolved
@@ -1,7 +1,3 @@
 #pragma once
 
-<<<<<<< HEAD
-#define GIT_TAG "1.4.6"
-=======
-#define GIT_TAG "2.0.0-beta"
->>>>>>> 2af0d084
+#define GIT_TAG "2.0.0-beta"