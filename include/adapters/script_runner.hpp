--- conflicted
+++ resolved
@@ -20,14 +20,9 @@
 
   using on_update = std::function<void(const data&)>;
   using interval = std::chrono::duration<double>;
-<<<<<<< HEAD
-  script_runner(std::function<void(void)> on_update, const string& exec, const string& exec_if, bool tail,
-      interval interval_success, interval interval_fail, const vector<pair<string, string>>& env);
-=======
 
-  script_runner(on_update on_update, const string& exec, const string& exec_if, bool tail, interval interval,
-      const vector<pair<string, string>>& env);
->>>>>>> 77d611c0
+  script_runner(on_update on_update, const string& exec, const string& exec_if, bool tail, interval interval_success,
+      interval interval_fail, const vector<pair<string, string>>& env);
 
   bool check_condition() const;
   interval process();
