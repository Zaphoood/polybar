--- conflicted
+++ resolved
@@ -31,14 +31,9 @@
 module-margin-left = 1
 module-margin-right = 2
 
-<<<<<<< HEAD
-font-0 = Sans:size=8;0
-font-1 = FontAwesome:size=10:weight=heavy;0
-=======
 font-0 = tamzen:size=9;1
 font-1 = siji:pixelsize=10;0
 font-2 = unifont:size=6;-1
->>>>>>> 2af0d084
 
 modules-left = mpd
 modules-center = i3
