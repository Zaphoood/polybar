--- conflicted
+++ resolved
@@ -39,12 +39,7 @@
 
 tray-position = right
 
-<<<<<<< HEAD
-font-0 = Sans:size=8;0
-font-1 = FontAwesome:size=10:weight=heavy;0
-=======
 wm-restack = bspwm
->>>>>>> 2af0d084
 
 
 [bar/external_bottom]
