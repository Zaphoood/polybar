sudo: required
dist: trusty
language: cpp

compiler:
  - clang
  - gcc

addons:
  apt:
    sources:
      - ubuntu-toolchain-r-test
      - llvm-toolchain-precise-3.8
    packages:
      - gcc-5
      - g++-5
      - clang-3.8

env:
  global:
    - BUILD_TYPE="Release"
    - LLVM_VERSION="3.8.1"
    - LLVM_URL="http://llvm.org/releases/${LLVM_VERSION}/llvm-${LLVM_VERSION}.src.tar.xz"
    - LIBCXX_URL="http://llvm.org/releases/${LLVM_VERSION}/libcxx-${LLVM_VERSION}.src.tar.xz"
    - LIBCXXABI_URL="http://llvm.org/releases/${LLVM_VERSION}/libcxxabi-${LLVM_VERSION}.src.tar.xz"
    - CMAKE_URL="https://cmake.org/files/v3.6/cmake-3.6.2-Linux-x86_64.tar.gz"

cache:
  directories:
    - ${TRAVIS_BUILD_DIR}/deps/cmake
    - ${TRAVIS_BUILD_DIR}/deps/llvm-3.8.1/install

before_install:
<<<<<<< HEAD
  - wget http://llvm.org/releases/$LLVM_VERSION/clang+llvm-$LLVM_VERSION-x86_64-linux-gnu-ubuntu-14.04.tar.xz -O $LLVM_ARCHIVE_PATH
  - mkdir $HOME/clang-$LLVM_VERSION
  - tar xf $LLVM_ARCHIVE_PATH -C $HOME/clang-$LLVM_VERSION --strip-components 1
  - export PATH=$HOME/clang-$LLVM_VERSION/bin:$PATH
  - export PYTHONPATH="/usr/lib/python2.7/dist-packages:$PYTHONPATH"
=======
>>>>>>> 2af0d084
  - sudo apt-add-repository -y "ppa:george-edison55/george-edison"
  - sudo apt-get -qq update

  # Install packages : core
  #--------------------------------------------------------------------------x
  - sudo apt-get install -y cmake cmake-data libcppunit-dev libboost-dev libfreetype6-dev

  # Install packages : xcb
  #--------------------------------------------------------------------------x
  - sudo apt-get install -y libxcb1-dev libxcb-util0-dev libxcb-randr0-dev libxcb-ewmh-dev libxcb-icccm4-dev xcb-proto python-xcbgen

  # Install packages : optional
  #--------------------------------------------------------------------------x
  - sudo apt-get install -y libiw-dev libasound2-dev libmpdclient-dev libjsoncpp-dev

install:
  # Install dependencies in ${TRAVIS_BUILD_DIR}/deps
  #--------------------------------------------------------------------------x
  - DEPS_DIR="${TRAVIS_BUILD_DIR}/deps"
  - LLVM_ROOT="${DEPS_DIR}/llvm-${LLVM_VERSION}"

  # Update python path to make sure we find the xcbgen module
  #--------------------------------------------------------------------------x
  - export PYTHONPATH="/usr/lib/python2.7/dist-packages:${PYTHONPATH}"

  # Install a later version of cmake
  #--------------------------------------------------------------------------x
  - |
    mkdir -p "${DEPS_DIR}" && cd "${DEPS_DIR}"
    if [[ -z "$(ls -A ${DEPS_DIR}/cmake/bin 2>/dev/null)" ]]; then
      mkdir -p cmake && travis_retry wget --no-check-certificate --quiet -O - "${CMAKE_URL}" | tar --strip-components=1 -xz -C cmake
    fi
  - export PATH="${DEPS_DIR}/cmake/bin:${PATH}"

  # Install LLVM libc++
  #--------------------------------------------------------------------------x
  - |
    if [[ "${CXX}" == "clang++" ]] && [[ -z "$(ls -A ${LLVM_ROOT}/install/include 2>/dev/null)" ]]; then
      mkdir -p "${LLVM_ROOT}" "${LLVM_ROOT}/build" "${LLVM_ROOT}/projects/libcxx" "${LLVM_ROOT}/projects/libcxxabi"
      travis_retry wget --quiet -O - "${LLVM_URL}" | tar --strip-components=1 -xJ -C "${LLVM_ROOT}"
      travis_retry wget --quiet -O - "${LIBCXX_URL}" | tar --strip-components=1 -xJ -C "${LLVM_ROOT}/projects/libcxx"
      travis_retry wget --quiet -O - "${LIBCXXABI_URL}" | tar --strip-components=1 -xJ -C "${LLVM_ROOT}/projects/libcxxabi"
      (cd "${LLVM_ROOT}/build" && cmake .. -DCMAKE_CXX_COMPILER="${CXX}" -DCMAKE_C_COMPILER="${CC}" -DCMAKE_INSTALL_PREFIX="${LLVM_ROOT}/install" -DCMAKE_BUILD_TYPE="${BUILD_TYPE}")
      (cd "${LLVM_ROOT}/build/projects/libcxx" && make install)
      (cd "${LLVM_ROOT}/build/projects/libcxxabi" && make install)
      export CXXFLAGS="${CXXFLAGS} -I ${LLVM_ROOT}/install/include/c++/v1"
      export LDFLAGS="${LDFLAGS} -L ${LLVM_ROOT}/install/lib -lc++ -lc++abi"
      export LD_LIBRARY_PATH="${LD_LIBRARY_PATH}:${LLVM_ROOT}/install/lib"
    fi

  # Set compiler's
  #--------------------------------------------------------------------------x
  - if [[ "${CXX}" == "clang++" ]]; then export CXX="clang++-3.8" CC="clang-3.8" CXXFLAGS="${CXXFLAGS} -Qunused-arguments"; fi
  - if [[ "${CXX}" == "g++" ]]; then export CXX="g++-5" CC="gcc-5"; fi

before_script:
  - eval "${CXX} --version"
  - eval "${CC} --version"
  - cmake --version
  - mkdir -p "${TRAVIS_BUILD_DIR}/build"
  - cd "${TRAVIS_BUILD_DIR}/build"
  - cmake -DCMAKE_C_COMPILER="${CC}" -DCMAKE_CXX_COMPILER="${CXX}" -DCMAKE_CXX_FLAGS="${CXXFLAGS}" -DCMAKE_BUILD_TYPE="${BUILD_TYPE}" -DENABLE_CCACHE=OFF ..

script: make

notifications:
  irc:
    channels:
      - "irc.freenode.net#lemonbuddy"
    template:
      - "%{author} pushed #%{commit} \"%{commit_subject}\" -> %{repository_name}/%{branch}"
      - "Build #%{build_number}: %{result} // Compare at %{compare_url}"
    use_notice: true
    skip_join: true<|MERGE_RESOLUTION|>--- conflicted
+++ resolved
@@ -31,14 +31,6 @@
     - ${TRAVIS_BUILD_DIR}/deps/llvm-3.8.1/install
 
 before_install:
-<<<<<<< HEAD
-  - wget http://llvm.org/releases/$LLVM_VERSION/clang+llvm-$LLVM_VERSION-x86_64-linux-gnu-ubuntu-14.04.tar.xz -O $LLVM_ARCHIVE_PATH
-  - mkdir $HOME/clang-$LLVM_VERSION
-  - tar xf $LLVM_ARCHIVE_PATH -C $HOME/clang-$LLVM_VERSION --strip-components 1
-  - export PATH=$HOME/clang-$LLVM_VERSION/bin:$PATH
-  - export PYTHONPATH="/usr/lib/python2.7/dist-packages:$PYTHONPATH"
-=======
->>>>>>> 2af0d084
   - sudo apt-add-repository -y "ppa:george-edison55/george-edison"
   - sudo apt-get -qq update
 
