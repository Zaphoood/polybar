# Changelog

All notable changes to this project will be documented in this file.
Each release should have the following subsections, if entries exist, in the
given order: `Breaking`, `Build`, `Deprecated`, `Removed`, `Added`, `Changed`,
`Fixed`, `Security`.

The format is based on [Keep a Changelog](https://keepachangelog.com/en/1.0.0/),
and this project adheres to [Semantic Versioning](https://semver.org/spec/v2.0.0.html).

## [Unreleased]
<<<<<<< HEAD
### Breaking
- We added the backslash escape character (\\) for configuration values. This
  means that the literal backslash character now has special meaning in
  configuration files, therefore if you want to use it in a value as a literal
  backslash, you need to escape it with the backslash escape character. The
  parser logs an error if any unescaped backslashes are found in a value. This
  affects you only if you are using two consecutive backslashes in a value,
  which will now be interpreted as a single literal backslash.
  [`#2354`](https://github.com/polybar/polybar/issues/2354)
- We rewrote our tag parser. This shouldn't break anything, if you experience
  any problems, please let us know.
  The new parser now gives errors for certain invalid tags where the old parser
  would just silently ignore them. Adding extra text to the end of a valid tag
  now produces an error. For example, tags like `%{T-a}`, `%{T2abc}`, `%{rfoo}`,
  and others will now start producing errors.
  This does not affect you unless you are producing your own formatting tags
  (for example in a script) and you are using one of these invalid tags.

### Build
- Bump the minimum cmake version to 3.5
- The `BUILD_IPC_MSG` option has been renamed to `BUILD_POLYBAR_MSG`
- Building the documentation is now enabled by default and not just when
  `sphinx-build` is found.
- Users can control exactly which targets should be available with the following
  cmake options (together with their default value):
  - `BUILD_POLYBAR=ON` - Builds the `polybar` executable
  - `BUILD_POLYBAR_MSG=ON` - Builds the `polybar-msg` executable
  - `BUILD_TESTS=OFF` - Builds the test suite
  - `BUILD_DOC=ON` - Builds the documentation
  - `BUILD_DOC_HTML=BUILD_DOC` - Builds the html documentation (depends on `BUILD_DOC`)
  - `BUILD_DOC_MAN=BUILD_DOC` - Builds the manpages (depends on `BUILD_DOC`)
  - `BUILD_CONFIG=ON` - Generates sample config
  - `BUILD_SHELL=ON` - Generates shell completion files
  - `DISABLE_ALL=OFF` - Disables all above targets by default. Individual
    targets can still be enabled explicitly.
- The documentation can no longer be built by directly configuring the `doc`
  directory.
- The sample config file is now placed in the `generated-sources` folder inside
  whatever folder you invoked `cmake` from instead of in the root folder of the
  repository.
- The `POLYBAR_FLAGS` cmake variable can be used to pass extra C++ compiler flags.

### Added
- `internal/memory`: New tokens `%used%`, `%free%`, `%total%`, `%swap_total%`, 
  `%swap_free%`, and `%swap_used%` that automatically switch between MiB and GiB
  when below or above 1GiB.
  ([`2472`](https://github.com/polybar/polybar/issues/2472))
- Option to always show urgent windows in i3 module when `pin-workspace` is active
  ([`2374`](https://github.com/polybar/polybar/issues/2374))
- `internal/xworkspaces`: `reverse-scroll` can be used to reverse the scroll
  direction when cycling through desktops.
- The backslash escape character (\\).
  [`#2354`](https://github.com/polybar/polybar/issues/2354)
- Warn states for the cpu, memory, fs, and battery modules.
  ([`#570`](https://github.com/polybar/polybar/issues/570),
  [`#956`](https://github.com/polybar/polybar/issues/956),
  [`#1871`](https://github.com/polybar/polybar/issues/1871),
  [`#2141`](https://github.com/polybar/polybar/issues/2141))
  - `internal/battery`: `format-low`, `label-low`, `animation-low`, `low-at = 10`.
  - `internal/cpu`: `format-warn`, `label-warn`, `warn-percentage = 80`
  - `internal/fs`: `format-warn`, `label-warn`, `warn-percentage = 90`
  - `internal/memory`: `format-warn`, `label-warn`, `warn-percentage = 90`
- `radius` now affects the bar border as well
  ([`#1566`](https://github.com/polybar/polybar/issues/1566))
- Per-corner corner radius with `radius-{bottom,top}-{left,right}`
  ([`#2294`](https://github.com/polybar/polybar/issues/2294))
- `internal/network`: `speed-unit = B/s` can be used to customize how network
  speeds are displayed.
- `internal/xkeyboard`: `%variant%` can be used to parse the layout variant
  ([`#316`](https://github.com/polybar/polybar/issues/316))
- Added .ini extension check to the default config search.
  ([`#2323`](https://github.com/polybar/polybar/issues/2323))
- Config option to hide a certain module
  (`hidden = false`)
  ([`#2108`](https://github.com/polybar/polybar/issues/2108))
- Actions to control visibility of modules
  (`module_toggle`, `module_show`, and `module_hide`)
  ([`#2108`](https://github.com/polybar/polybar/issues/2108))
- `internal/xworkspaces`: Make the urgent hint persistent
  ([`#1081`](https://github.com/polybar/polybar/issues/1081))
- `internal/network`: `interface-type` may be used in place of `interface` to
  automatically select a network interface
  ([`#2025`](https://github.com/polybar/polybar/pull/2025))
- `internal/xworkspaces`: `%nwin%` can be used to display the number of open
  windows per workspace
  ([`#604`](https://github.com/polybar/polybar/issues/604))
- `internal/backlight`: added `use-actual-brightness` option
- Added `wm-restack = generic` option that lowers polybar to the bottom of the stack.
  Fixes the issue where the bar is being drawn on top of fullscreen windows in xmonad.
  ([`#2205`](https://github.com/polybar/polybar/issues/2205))
- Added `occupied-scroll = true` option to bspwm module.
  Allows scrolling only through occupied desktops only.
  ([`#2427`](https://github.com/polybar/polybar/issues/2427))
- `custom/ipc`: `send` action to send arbitrary strings to be displayed in the module.
  ([`#2455`](https://github.com/polybar/polybar/issues/2455))

### Changed
- Slight changes to the value ranges the different ramp levels are responsible
  for in the cpu, memory, fs, and battery modules. The first and last level are
  only used for everything at or below and at and above the edges of the value
  range, respectively. The other levels are evenly distributed over the value
  range as before.
- `custom/script`: `interval` now defaults to 0 if `tail = true` as per the
  documentation.
- `internal/network`:
  - Increased precision for upload and download speeds: 0 decimal places for
    KB/s (as before), 1 for MB/s and 2 for GB/s.

### Fixed
- Trailing space after the layout label when indicators are empty and made sure right amount
  of spacing is added between the indicator labels, in the xkeyboard module.
  ([`#2292`](https://github.com/polybar/polybar/issues/2292))
- Parser error if click command contained `}`
  ([`#2040`](https://github.com/polybar/polybar/issues/2040))
- Slight imprecision when calculating percentages. This caused the volume
  reported by alsa to be off by one.
  ([`#2399`](https://github.com/polybar/polybar/issues/2399))
- `internal/backlight`: With amdgpu backlights, the brightness indicator was slightly behind.
  ([`#2367`](https://github.com/polybar/polybar/issues/2367))
- Warning message regarding T@ in bspwm module
  ([`#2371`](https://github.com/polybar/polybar/issues/2371))
- `polybar -m` used to show both physical outputs and randr monitors, even if the outputs were covered by monitors.
  ([`#2481`](https://github.com/polybar/polybar/issues/2481))
- `internal/xworkspaces`: Broken scroll-wrapping and order of workspaces when scrolling
  ([`#2491`](https://github.com/polybar/polybar/issues/2491))

=======
## [3.5.7] - 2021-09-21
### Fixed
- The tray mistakenly removed tray icons that did not support XEMBED
  ([`#2479`](https://github.com/polybar/polybar/issues/2479),
  [`#2442`](https://github.com/polybar/polybar/issues/2442))
- `custom/ipc`: Only the first appearance of the `%pid%` token was replaced
  ([`#2500`](https://github.com/polybar/polybar/issues/2500))
>>>>>>> 92722e05

## [3.5.6] - 2021-05-24
### Build
- Support building documentation on sphinx 4.0 ([`#2424`](https://github.com/polybar/polybar/issues/2424))
### Fixed
- Tray icons sometimes appears outside of bar ([`#2430`](https://github.com/polybar/polybar/issues/2430), [`#1679`](https://github.com/polybar/polybar/issues/1679))
- Crash in the i3 module ([`#2416`](https://github.com/polybar/polybar/issues/2416))

## [3.5.5] - 2021-03-01
### Build
- Support older python sphinx versions again ([`#2356`](https://github.com/polybar/polybar/issues/2356))

## [3.5.4] - 2021-01-07
### Fixed
- Wrong text displayed if module text ends with `}` ([`#2331`](https://github.com/polybar/polybar/issues/2331))

## [3.5.3] - 2020-12-23
### Build
- Don't use `git` when building documentation ([`#2309`](https://github.com/polybar/polybar/issues/2309))
### Fixed
- Empty color values are no longer treated as invalid and no longer produce an error.

<<<<<<< HEAD
[Unreleased]: https://github.com/polybar/polybar/compare/3.5.6...HEAD
=======
[Unreleased]: https://github.com/polybar/polybar/compare/3.5.7...HEAD
[3.5.7]: https://github.com/polybar/polybar/releases/tag/3.5.7
>>>>>>> 92722e05
[3.5.6]: https://github.com/polybar/polybar/releases/tag/3.5.6
[3.5.5]: https://github.com/polybar/polybar/releases/tag/3.5.5
[3.5.4]: https://github.com/polybar/polybar/releases/tag/3.5.4
[3.5.3]: https://github.com/polybar/polybar/releases/tag/3.5.3<|MERGE_RESOLUTION|>--- conflicted
+++ resolved
@@ -9,7 +9,6 @@
 and this project adheres to [Semantic Versioning](https://semver.org/spec/v2.0.0.html).
 
 ## [Unreleased]
-<<<<<<< HEAD
 ### Breaking
 - We added the backslash escape character (\\) for configuration values. This
   means that the literal backslash character now has special meaning in
@@ -136,7 +135,6 @@
 - `internal/xworkspaces`: Broken scroll-wrapping and order of workspaces when scrolling
   ([`#2491`](https://github.com/polybar/polybar/issues/2491))
 
-=======
 ## [3.5.7] - 2021-09-21
 ### Fixed
 - The tray mistakenly removed tray icons that did not support XEMBED
@@ -144,7 +142,6 @@
   [`#2442`](https://github.com/polybar/polybar/issues/2442))
 - `custom/ipc`: Only the first appearance of the `%pid%` token was replaced
   ([`#2500`](https://github.com/polybar/polybar/issues/2500))
->>>>>>> 92722e05
 
 ## [3.5.6] - 2021-05-24
 ### Build
@@ -167,12 +164,8 @@
 ### Fixed
 - Empty color values are no longer treated as invalid and no longer produce an error.
 
-<<<<<<< HEAD
-[Unreleased]: https://github.com/polybar/polybar/compare/3.5.6...HEAD
-=======
 [Unreleased]: https://github.com/polybar/polybar/compare/3.5.7...HEAD
 [3.5.7]: https://github.com/polybar/polybar/releases/tag/3.5.7
->>>>>>> 92722e05
 [3.5.6]: https://github.com/polybar/polybar/releases/tag/3.5.6
 [3.5.5]: https://github.com/polybar/polybar/releases/tag/3.5.5
 [3.5.4]: https://github.com/polybar/polybar/releases/tag/3.5.4
