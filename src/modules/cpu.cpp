#include <fstream>
#include <istream>

#include "modules/cpu.hpp"

#include "drawtypes/label.hpp"
#include "drawtypes/progressbar.hpp"
#include "drawtypes/ramp.hpp"
#include "utils/math.hpp"

#include "modules/meta/base.inl"

POLYBAR_NS

namespace modules {
  template class module<cpu_module>;

  cpu_module::cpu_module(const bar_settings& bar, string name_) : timer_module<cpu_module>(bar, move(name_)) {
<<<<<<< HEAD
    m_interval = m_conf.get<decltype(m_interval)>(name(), "interval", 1s);
    m_totalwarn = m_conf.get(name(), "warn-percentage", m_totalwarn);
=======
    set_interval(1s);

>>>>>>> 9ba805d7
    m_ramp_padding = m_conf.get<decltype(m_ramp_padding)>(name(), "ramp-coreload-spacing", 1);

    m_formatter->add(DEFAULT_FORMAT, TAG_LABEL, {TAG_LABEL, TAG_BAR_LOAD, TAG_RAMP_LOAD, TAG_RAMP_LOAD_PER_CORE});
    m_formatter->add_optional(FORMAT_WARN, {TAG_LABEL_WARN, TAG_BAR_LOAD, TAG_RAMP_LOAD, TAG_RAMP_LOAD_PER_CORE});

    // warmup cpu times
    read_values();
    read_values();

    if (m_formatter->has(TAG_LABEL)) {
      m_label = load_optional_label(m_conf, name(), TAG_LABEL, "%percentage%%");
    }
    if (m_formatter->has(TAG_LABEL_WARN)) {
      m_labelwarn = load_optional_label(m_conf, name(), TAG_LABEL_WARN, "%percentage%%");
    }
    if (m_formatter->has(TAG_BAR_LOAD)) {
      m_barload = load_progressbar(m_bar, m_conf, name(), TAG_BAR_LOAD);
    }
    if (m_formatter->has(TAG_RAMP_LOAD)) {
      m_rampload = load_ramp(m_conf, name(), TAG_RAMP_LOAD);
    }
    if (m_formatter->has(TAG_RAMP_LOAD_PER_CORE)) {
      m_rampload_core = load_ramp(m_conf, name(), TAG_RAMP_LOAD_PER_CORE);
    }
  }

  bool cpu_module::update() {
    if (!read_values()) {
      return false;
    }

    m_total = 0.0f;
    m_load.clear();

    auto cores_n = m_cputimes.size();
    if (!cores_n) {
      return false;
    }

    vector<string> percentage_cores;
    for (size_t i = 0; i < cores_n; i++) {
      auto load = get_load(i);
      m_total += load;
      m_load.emplace_back(load);

      if (m_label || m_labelwarn) {
        percentage_cores.emplace_back(to_string(static_cast<int>(load + 0.5)));
      }
    }

    m_total = m_total / static_cast<float>(cores_n);

    const auto replace_tokens = [&](label_t& label) {
      label->reset_tokens();
      label->replace_token("%percentage%", to_string(static_cast<int>(m_total + 0.5)));
      label->replace_token("%percentage-sum%", to_string(static_cast<int>(m_total * static_cast<float>(cores_n) + 0.5)));
      label->replace_token("%percentage-cores%", string_util::join(percentage_cores, "% ") + "%");

      for (size_t i = 0; i < percentage_cores.size(); i++) {
        label->replace_token("%percentage-core" + to_string(i + 1) + "%", percentage_cores[i]);
      }
    };

    if (m_label) {
      replace_tokens(m_label);
    }
    if (m_labelwarn) {
      replace_tokens(m_labelwarn);
    }

    return true;
  }

  string cpu_module::get_format() const {
    if (m_total >= m_totalwarn && m_formatter->has_format(FORMAT_WARN)) {
      return FORMAT_WARN;
    } else {
      return DEFAULT_FORMAT;
    }
  }


  bool cpu_module::build(builder* builder, const string& tag) const {
    if (tag == TAG_LABEL) {
      builder->node(m_label);
    } else if (tag == TAG_LABEL_WARN) {
      builder->node(m_labelwarn);
    } else if (tag == TAG_BAR_LOAD) {
      builder->node(m_barload->output(m_total));
    } else if (tag == TAG_RAMP_LOAD) {
      builder->node(m_rampload->get_by_percentage_with_borders(m_total, 0.0f, m_totalwarn));
    } else if (tag == TAG_RAMP_LOAD_PER_CORE) {
      auto i = 0;
      for (auto&& load : m_load) {
        if (i++ > 0) {
          builder->space(m_ramp_padding);
        }
        builder->node(m_rampload_core->get_by_percentage_with_borders(load, 0.0f, m_totalwarn));
      }
      builder->node(builder->flush());
    } else {
      return false;
    }
    return true;
  }

  bool cpu_module::read_values() {
    m_cputimes_prev.swap(m_cputimes);
    m_cputimes.clear();

    try {
      std::ifstream in(PATH_CPU_INFO);
      string str;

      while (std::getline(in, str) && str.compare(0, 3, "cpu") == 0) {
        // skip line with accumulated value
        if (str.compare(0, 4, "cpu ") == 0) {
          continue;
        }

        auto values = string_util::split(str, ' ');

        m_cputimes.emplace_back(new cpu_time);
        m_cputimes.back()->user = std::stoull(values[1], nullptr, 10);
        m_cputimes.back()->nice = std::stoull(values[2], nullptr, 10);
        m_cputimes.back()->system = std::stoull(values[3], nullptr, 10);
        m_cputimes.back()->idle = std::stoull(values[4], nullptr, 10);
        m_cputimes.back()->steal = std::stoull(values[8], nullptr, 10);
        m_cputimes.back()->total = m_cputimes.back()->user + m_cputimes.back()->nice + m_cputimes.back()->system +
                                   m_cputimes.back()->idle + m_cputimes.back()->steal;
      }
    } catch (const std::ios_base::failure& e) {
      m_log.err("Failed to read CPU values (what: %s)", e.what());
    }

    return !m_cputimes.empty();
  }

  float cpu_module::get_load(size_t core) const {
    if (m_cputimes.empty() || m_cputimes_prev.empty()) {
      return 0;
    } else if (core >= m_cputimes.size() || core >= m_cputimes_prev.size()) {
      return 0;
    }

    auto& last = m_cputimes[core];
    auto& prev = m_cputimes_prev[core];

    auto last_idle = last->idle;
    auto prev_idle = prev->idle;

    auto diff = last->total - prev->total;

    if (diff == 0) {
      return 0;
    }

    float percentage = 100.0f * (diff - (last_idle - prev_idle)) / diff;

    return math_util::cap<float>(percentage, 0, 100);
  }
}

POLYBAR_NS_END<|MERGE_RESOLUTION|>--- conflicted
+++ resolved
@@ -16,13 +16,8 @@
   template class module<cpu_module>;
 
   cpu_module::cpu_module(const bar_settings& bar, string name_) : timer_module<cpu_module>(bar, move(name_)) {
-<<<<<<< HEAD
-    m_interval = m_conf.get<decltype(m_interval)>(name(), "interval", 1s);
+    set_interval(1s);
     m_totalwarn = m_conf.get(name(), "warn-percentage", m_totalwarn);
-=======
-    set_interval(1s);
-
->>>>>>> 9ba805d7
     m_ramp_padding = m_conf.get<decltype(m_ramp_padding)>(name(), "ramp-coreload-spacing", 1);
 
     m_formatter->add(DEFAULT_FORMAT, TAG_LABEL, {TAG_LABEL, TAG_BAR_LOAD, TAG_RAMP_LOAD, TAG_RAMP_LOAD_PER_CORE});
