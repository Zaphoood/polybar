--- conflicted
+++ resolved
@@ -9,17 +9,12 @@
   script_module::script_module(const bar_settings& bar, string name_)
       : module<script_module>(bar, move(name_))
       , m_tail(m_conf.get(name(), "tail", false))
-<<<<<<< HEAD
       , m_interval_success(m_conf.get<script_runner::interval>(name(), "interval", m_tail ? 0s : 5s))
       , m_interval_fail(m_conf.get<script_runner::interval>(name(), "interval-fail", m_interval_success))
       , m_interval_if(m_conf.get<script_runner::interval>(name(), "interval-if", m_interval_success))
-      , m_runner([this]() { broadcast(); }, m_conf.get(name(), "exec", ""s), m_conf.get(name(), "exec-if", ""s), m_tail,
-            m_interval_success, m_interval_fail, m_conf.get_with_prefix(name(), "env-")) {
-=======
-      , m_interval(m_conf.get<script_runner::interval>(name(), "interval", m_tail ? 0s : 5s))
       , m_runner([this](const auto& data) { handle_runner_update(data); }, m_conf.get(name(), "exec", ""s),
-            m_conf.get(name(), "exec-if", ""s), m_tail, m_interval, m_conf.get_with_prefix(name(), "env-")) {
->>>>>>> 77d611c0
+            m_conf.get(name(), "exec-if", ""s), m_tail, m_interval_success, m_interval_fail,
+            m_conf.get_with_prefix(name(), "env-")) {
     // Load configured click handlers
     m_actions[mousebtn::LEFT] = m_conf.get(name(), "click-left", ""s);
     m_actions[mousebtn::MIDDLE] = m_conf.get(name(), "click-middle", ""s);
@@ -91,7 +86,7 @@
   }
 
   string script_module::get_output() {
-    auto data = [this]{
+    auto data = [this] {
       std::lock_guard<std::mutex> lk(m_data_mutex);
       return m_data;
     }();
