#include <fstream>
#include <iomanip>
#include <istream>

#include "drawtypes/label.hpp"
#include "drawtypes/progressbar.hpp"
#include "drawtypes/ramp.hpp"
#include "modules/memory.hpp"
#include "utils/math.hpp"

#include "modules/meta/base.inl"

POLYBAR_NS

namespace modules {
  template class module<memory_module>;

  memory_module::memory_module(const bar_settings& bar, string name_) : timer_module<memory_module>(bar, move(name_)) {
<<<<<<< HEAD
    m_interval = m_conf.get<decltype(m_interval)>(name(), "interval", 1s);
    m_perc_memused_warn = m_conf.get(name(), "warn-percentage", 90);
=======
    set_interval(1s);
>>>>>>> 9ba805d7

    m_formatter->add(DEFAULT_FORMAT, TAG_LABEL, {TAG_LABEL, TAG_BAR_USED, TAG_BAR_FREE, TAG_RAMP_USED, TAG_RAMP_FREE,
                                                 TAG_BAR_SWAP_USED, TAG_BAR_SWAP_FREE, TAG_RAMP_SWAP_USED, TAG_RAMP_SWAP_FREE});
    m_formatter->add_optional(FORMAT_WARN, {TAG_LABEL_WARN, TAG_BAR_USED, TAG_BAR_FREE, TAG_RAMP_USED, TAG_RAMP_FREE,
                                                 TAG_BAR_SWAP_USED, TAG_BAR_SWAP_FREE, TAG_RAMP_SWAP_USED, TAG_RAMP_SWAP_FREE});

    if (m_formatter->has(TAG_LABEL)) {
      m_label = load_optional_label(m_conf, name(), TAG_LABEL, "%percentage_used%%");
    }
    if (m_formatter->has(TAG_LABEL_WARN)) {
      m_labelwarn = load_optional_label(m_conf, name(), TAG_LABEL_WARN, "%percentage_used%%");
    }
    if (m_formatter->has(TAG_BAR_USED)) {
      m_bar_memused = load_progressbar(m_bar, m_conf, name(), TAG_BAR_USED);
    }
    if (m_formatter->has(TAG_BAR_FREE)) {
      m_bar_memfree = load_progressbar(m_bar, m_conf, name(), TAG_BAR_FREE);
    }
    if(m_formatter->has(TAG_RAMP_USED)) {
      m_ramp_memused = load_ramp(m_conf, name(), TAG_RAMP_USED);
    }
    if(m_formatter->has(TAG_RAMP_FREE)) {
      m_ramp_memfree = load_ramp(m_conf, name(), TAG_RAMP_FREE);
    }
    if (m_formatter->has(TAG_BAR_SWAP_USED)) {
      m_bar_swapused = load_progressbar(m_bar, m_conf, name(), TAG_BAR_SWAP_USED);
    }
    if (m_formatter->has(TAG_BAR_SWAP_FREE)) {
      m_bar_swapfree = load_progressbar(m_bar, m_conf, name(), TAG_BAR_SWAP_FREE);
    }
    if(m_formatter->has(TAG_RAMP_SWAP_USED)) {
      m_ramp_swapused = load_ramp(m_conf, name(), TAG_RAMP_SWAP_USED);
    }
    if(m_formatter->has(TAG_RAMP_SWAP_FREE)) {
      m_ramp_swapfree = load_ramp(m_conf, name(), TAG_RAMP_SWAP_FREE);
    }
  }

  bool memory_module::update() {
    unsigned long long kb_total{0ULL};
    unsigned long long kb_avail{0ULL};
    unsigned long long kb_swap_total{0ULL};
    unsigned long long kb_swap_free{0ULL};

    try {
      std::ifstream meminfo(PATH_MEMORY_INFO);
      std::map<std::string, unsigned long long int> parsed;

      std::string line;
      while (std::getline(meminfo, line)) {
        size_t sep_off = line.find(':');
        size_t value_off = line.find_first_of("123456789", sep_off);

        if (sep_off == std::string::npos || value_off == std::string::npos) continue;

        std::string id = line.substr(0, sep_off);
        unsigned long long int value = std::strtoull(&line[value_off], nullptr, 10);
        parsed[id] = value;
      }

      kb_total = parsed["MemTotal"];
      kb_swap_total = parsed["SwapTotal"];
      kb_swap_free = parsed["SwapFree"];

      // newer kernels (3.4+) have an accurate available memory field,
      // see https://git.kernel.org/cgit/linux/kernel/git/torvalds/linux.git/commit/?id=34e431b0ae398fc54ea69ff85ec700722c9da773
      // for details
      if (parsed.count("MemAvailable")) {
        kb_avail = parsed["MemAvailable"];
      } else {
        // old kernel; give a best-effort approximation of available memory
        kb_avail = parsed["MemFree"] + parsed["Buffers"] + parsed["Cached"] + parsed["SReclaimable"] - parsed["Shmem"];
      }
    } catch (const std::exception& err) {
      m_log.err("Failed to read memory values (what: %s)", err.what());
    }

    m_perc_memfree = math_util::percentage(kb_avail, kb_total);
    m_perc_memused = 100 - m_perc_memfree;
    m_perc_swap_free = math_util::percentage(kb_swap_free, kb_swap_total);
    m_perc_swap_used = 100 - m_perc_swap_free;

    // replace tokens
    const auto replace_tokens = [&](label_t& label) {
      label->reset_tokens();
      label->replace_token("%gb_used%", string_util::filesize_gib(kb_total - kb_avail, 2, m_bar.locale));
      label->replace_token("%gb_free%", string_util::filesize_gib(kb_avail, 2, m_bar.locale));
      label->replace_token("%gb_total%", string_util::filesize_gib(kb_total, 2, m_bar.locale));
      label->replace_token("%mb_used%", string_util::filesize_mib(kb_total - kb_avail, 0, m_bar.locale));
      label->replace_token("%mb_free%", string_util::filesize_mib(kb_avail, 0, m_bar.locale));
      label->replace_token("%mb_total%", string_util::filesize_mib(kb_total, 0, m_bar.locale));
      label->replace_token("%percentage_used%", to_string(m_perc_memused));
      label->replace_token("%percentage_free%", to_string(m_perc_memfree));
      label->replace_token("%percentage_swap_used%", to_string(m_perc_swap_used));
      label->replace_token("%percentage_swap_free%", to_string(m_perc_swap_free));
      label->replace_token("%mb_swap_total%", string_util::filesize_mib(kb_swap_total, 0, m_bar.locale));
      label->replace_token("%mb_swap_free%", string_util::filesize_mib(kb_swap_free, 0, m_bar.locale));
      label->replace_token("%mb_swap_used%", string_util::filesize_mib(kb_swap_total - kb_swap_free, 0, m_bar.locale));
      label->replace_token("%gb_swap_total%", string_util::filesize_gib(kb_swap_total, 2, m_bar.locale));
      label->replace_token("%gb_swap_free%", string_util::filesize_gib(kb_swap_free, 2, m_bar.locale));
      label->replace_token("%gb_swap_used%", string_util::filesize_gib(kb_swap_total - kb_swap_free, 2, m_bar.locale));
    };

    if (m_label) {
      replace_tokens(m_label);
    }

    if (m_labelwarn) {
      replace_tokens(m_labelwarn);
    }

    return true;
  }
  
  string memory_module::get_format() const {
    if (m_perc_memused>= m_perc_memused_warn && m_formatter->has_format(FORMAT_WARN)) {
      return FORMAT_WARN;
    } else {
      return DEFAULT_FORMAT;
    }
  }

  bool memory_module::build(builder* builder, const string& tag) const {
    if (tag == TAG_BAR_USED) {
      builder->node(m_bar_memused->output(m_perc_memused));
    } else if (tag == TAG_BAR_FREE) {
      builder->node(m_bar_memfree->output(m_perc_memfree));
    } else if (tag == TAG_LABEL) {
      builder->node(m_label);
    } else if (tag == TAG_LABEL_WARN) {
      builder->node(m_labelwarn);
    } else if (tag == TAG_RAMP_FREE) {
      builder->node(m_ramp_memfree->get_by_percentage_with_borders(m_perc_memfree, 0, m_perc_memused_warn));
    } else if (tag == TAG_RAMP_USED) {
      builder->node(m_ramp_memused->get_by_percentage_with_borders(m_perc_memused, 0, m_perc_memused_warn));
    } else if (tag == TAG_BAR_SWAP_USED) {
      builder->node(m_bar_swapused->output(m_perc_swap_used));
    } else if (tag == TAG_BAR_SWAP_FREE) {
      builder->node(m_bar_swapfree->output(m_perc_swap_free));
    } else if (tag == TAG_RAMP_SWAP_FREE) {
      builder->node(m_ramp_swapfree->get_by_percentage_with_borders(m_perc_swap_free, 0, m_perc_memused_warn));
    } else if (tag == TAG_RAMP_SWAP_USED) {
      builder->node(m_ramp_swapused->get_by_percentage_with_borders(m_perc_swap_used, 0, m_perc_memused_warn));
    } else {
      return false;
    }
    return true;
  }
}

POLYBAR_NS_END<|MERGE_RESOLUTION|>--- conflicted
+++ resolved
@@ -16,12 +16,8 @@
   template class module<memory_module>;
 
   memory_module::memory_module(const bar_settings& bar, string name_) : timer_module<memory_module>(bar, move(name_)) {
-<<<<<<< HEAD
-    m_interval = m_conf.get<decltype(m_interval)>(name(), "interval", 1s);
+    set_interval(1s);
     m_perc_memused_warn = m_conf.get(name(), "warn-percentage", 90);
-=======
-    set_interval(1s);
->>>>>>> 9ba805d7
 
     m_formatter->add(DEFAULT_FORMAT, TAG_LABEL, {TAG_LABEL, TAG_BAR_USED, TAG_BAR_FREE, TAG_RAMP_USED, TAG_RAMP_FREE,
                                                  TAG_BAR_SWAP_USED, TAG_BAR_SWAP_FREE, TAG_RAMP_SWAP_USED, TAG_RAMP_SWAP_FREE});
